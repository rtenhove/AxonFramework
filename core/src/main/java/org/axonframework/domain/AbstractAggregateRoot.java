/*
 * Copyright (c) 2010-2011. Axon Framework
 *
 * Licensed under the Apache License, Version 2.0 (the "License");
 * you may not use this file except in compliance with the License.
 * You may obtain a copy of the License at
 *
 *     http://www.apache.org/licenses/LICENSE-2.0
 *
 * Unless required by applicable law or agreed to in writing, software
 * distributed under the License is distributed on an "AS IS" BASIS,
 * WITHOUT WARRANTIES OR CONDITIONS OF ANY KIND, either express or implied.
 * See the License for the specific language governing permissions and
 * limitations under the License.
 */

package org.axonframework.domain;

import java.io.Serializable;
import javax.persistence.Basic;
import javax.persistence.MappedSuperclass;
import javax.persistence.Transient;
import javax.persistence.Version;

/**
 * Very basic implementation of the AggregateRoot interface. It provides the mechanism to keep track of uncommitted
 * events and maintains a version number based on the number of events generated.
 *
 * @author Allard Buijze
 * @since 0.6
 */
@MappedSuperclass
public abstract class AbstractAggregateRoot implements AggregateRoot, Serializable {

    private static final long serialVersionUID = 6330592271927197888L;

    @Transient
    private volatile EventContainer eventContainer;

    @Transient
    private boolean deleted = false;

    @Basic(optional = true)
    private Long lastEventSequenceNumber;

    @SuppressWarnings({"UnusedDeclaration"})
    @Version
    private Long version;

    /**
     * Registers an event to be published when the aggregate is saved, containing the given <code>payload</code> and no
     * (additional) meta-data.
     *
     * @param payload the payload of the event to register
     * @param <T>     The type of payload
     * @return The Event holding the given <code>payload</code>
     */
    protected <T> DomainEventMessage<T> registerEvent(T payload) {
        return registerEvent(MetaData.emptyInstance(), payload);
    }

    /**
     * Registers an event to be published when the aggregate is saved.
     *
     * @param metaData The meta data of the event to register
     * @param payload  the payload of the event to register
     * @param <T>      The type of payload
     * @return The Event holding the given <code>payload</code>
     */
    protected <T> DomainEventMessage<T> registerEvent(MetaData metaData, T payload) {
        return getEventContainer().addEvent(metaData, payload);
    }

    /**
     * Marks this aggregate as deleted, instructing a Repository to remove that aggregate at an appropriate time.
     * <p/>
     * Note that different Repository implementation may react differently to aggregates marked for deletion.
     * Typically,
     * Event Sourced Repositories will ignore the marking and expect deletion to be provided as part of Event
     * information.
     */
    protected void markDeleted() {
        this.deleted = true;
    }

    @Override
    public boolean isDeleted() {
        return deleted;
    }

    @Override
    public void addEventRegistrationCallback(EventRegistrationCallback eventRegistrationCallback) {
        getEventContainer().addEventRegistrationCallback(eventRegistrationCallback);
    }

<<<<<<< HEAD
    @Override
    public void removeEventRegistrationCallback(EventRegistrationCallback eventRegistrationCallback) {
        getEventContainer().removeEventRegistrationCallback(eventRegistrationCallback);
=======
    /**
     * Shorthand helper method to easily return the aggregate identifier as a String value. To get the actual
     * identifier, use {@link #getIdentifier()}.
     *
     * @return the String representation of this aggregate's identifier
     */
    protected String id() {
        return getIdentifier().asString();
>>>>>>> f3a7c364
    }

    /**
     * {@inheritDoc}
     */
    @Override
    public DomainEventStream getUncommittedEvents() {
        if (eventContainer == null) {
            return SimpleDomainEventStream.emptyStream();
        }
        return eventContainer.getEventStream();
    }

    /**
     * {@inheritDoc}
     */
    @Override
    public void commitEvents() {
        if (eventContainer != null) {
            lastEventSequenceNumber = eventContainer.getLastSequenceNumber();
            eventContainer.commit();
        }
    }

    /**
     * {@inheritDoc}
     */
    @Override
    public int getUncommittedEventCount() {
        return eventContainer != null ? eventContainer.size() : 0;
    }

    /**
     * Initialize the event stream using the given sequence number of the last known event. This will cause the new
     * events to be attached to this aggregate to be assigned a continuous sequence number.
     *
     * @param lastSequenceNumber The sequence number of the last event from this aggregate
     */
    protected void initializeEventStream(long lastSequenceNumber) {
        getEventContainer().initializeSequenceNumber(lastSequenceNumber);
        lastEventSequenceNumber = lastSequenceNumber >= 0 ? lastSequenceNumber : null;
    }

    /**
     * Returns the sequence number of the last committed event, or <code>null</code> if no events have been committed
     * before.
     *
     * @return the sequence number of the last committed event
     */
    protected Long getLastCommittedEventSequenceNumber() {
        if (eventContainer == null) {
            return lastEventSequenceNumber;
        }
        return eventContainer.getLastCommittedSequenceNumber();
    }

    /**
     * {@inheritDoc}
     */
    @Override
    public Long getVersion() {
        return version;
    }

    private EventContainer getEventContainer() {
        if (eventContainer == null) {
            eventContainer = new EventContainer(getIdentifier());
            eventContainer.initializeSequenceNumber(lastEventSequenceNumber);
        }
        return eventContainer;
    }
}
<|MERGE_RESOLUTION|>--- conflicted
+++ resolved
@@ -1,181 +1,165 @@
-/*
- * Copyright (c) 2010-2011. Axon Framework
- *
- * Licensed under the Apache License, Version 2.0 (the "License");
- * you may not use this file except in compliance with the License.
- * You may obtain a copy of the License at
- *
- *     http://www.apache.org/licenses/LICENSE-2.0
- *
- * Unless required by applicable law or agreed to in writing, software
- * distributed under the License is distributed on an "AS IS" BASIS,
- * WITHOUT WARRANTIES OR CONDITIONS OF ANY KIND, either express or implied.
- * See the License for the specific language governing permissions and
- * limitations under the License.
- */
-
-package org.axonframework.domain;
-
-import java.io.Serializable;
-import javax.persistence.Basic;
-import javax.persistence.MappedSuperclass;
-import javax.persistence.Transient;
-import javax.persistence.Version;
-
-/**
- * Very basic implementation of the AggregateRoot interface. It provides the mechanism to keep track of uncommitted
- * events and maintains a version number based on the number of events generated.
- *
- * @author Allard Buijze
- * @since 0.6
- */
-@MappedSuperclass
-public abstract class AbstractAggregateRoot implements AggregateRoot, Serializable {
-
-    private static final long serialVersionUID = 6330592271927197888L;
-
-    @Transient
-    private volatile EventContainer eventContainer;
-
-    @Transient
-    private boolean deleted = false;
-
-    @Basic(optional = true)
-    private Long lastEventSequenceNumber;
-
-    @SuppressWarnings({"UnusedDeclaration"})
-    @Version
-    private Long version;
-
-    /**
-     * Registers an event to be published when the aggregate is saved, containing the given <code>payload</code> and no
-     * (additional) meta-data.
-     *
-     * @param payload the payload of the event to register
-     * @param <T>     The type of payload
-     * @return The Event holding the given <code>payload</code>
-     */
-    protected <T> DomainEventMessage<T> registerEvent(T payload) {
-        return registerEvent(MetaData.emptyInstance(), payload);
-    }
-
-    /**
-     * Registers an event to be published when the aggregate is saved.
-     *
-     * @param metaData The meta data of the event to register
-     * @param payload  the payload of the event to register
-     * @param <T>      The type of payload
-     * @return The Event holding the given <code>payload</code>
-     */
-    protected <T> DomainEventMessage<T> registerEvent(MetaData metaData, T payload) {
-        return getEventContainer().addEvent(metaData, payload);
-    }
-
-    /**
-     * Marks this aggregate as deleted, instructing a Repository to remove that aggregate at an appropriate time.
-     * <p/>
-     * Note that different Repository implementation may react differently to aggregates marked for deletion.
-     * Typically,
-     * Event Sourced Repositories will ignore the marking and expect deletion to be provided as part of Event
-     * information.
-     */
-    protected void markDeleted() {
-        this.deleted = true;
-    }
-
-    @Override
-    public boolean isDeleted() {
-        return deleted;
-    }
-
-    @Override
-    public void addEventRegistrationCallback(EventRegistrationCallback eventRegistrationCallback) {
-        getEventContainer().addEventRegistrationCallback(eventRegistrationCallback);
-    }
-
-<<<<<<< HEAD
-    @Override
-    public void removeEventRegistrationCallback(EventRegistrationCallback eventRegistrationCallback) {
-        getEventContainer().removeEventRegistrationCallback(eventRegistrationCallback);
-=======
-    /**
-     * Shorthand helper method to easily return the aggregate identifier as a String value. To get the actual
-     * identifier, use {@link #getIdentifier()}.
-     *
-     * @return the String representation of this aggregate's identifier
-     */
-    protected String id() {
-        return getIdentifier().asString();
->>>>>>> f3a7c364
-    }
-
-    /**
-     * {@inheritDoc}
-     */
-    @Override
-    public DomainEventStream getUncommittedEvents() {
-        if (eventContainer == null) {
-            return SimpleDomainEventStream.emptyStream();
-        }
-        return eventContainer.getEventStream();
-    }
-
-    /**
-     * {@inheritDoc}
-     */
-    @Override
-    public void commitEvents() {
-        if (eventContainer != null) {
-            lastEventSequenceNumber = eventContainer.getLastSequenceNumber();
-            eventContainer.commit();
-        }
-    }
-
-    /**
-     * {@inheritDoc}
-     */
-    @Override
-    public int getUncommittedEventCount() {
-        return eventContainer != null ? eventContainer.size() : 0;
-    }
-
-    /**
-     * Initialize the event stream using the given sequence number of the last known event. This will cause the new
-     * events to be attached to this aggregate to be assigned a continuous sequence number.
-     *
-     * @param lastSequenceNumber The sequence number of the last event from this aggregate
-     */
-    protected void initializeEventStream(long lastSequenceNumber) {
-        getEventContainer().initializeSequenceNumber(lastSequenceNumber);
-        lastEventSequenceNumber = lastSequenceNumber >= 0 ? lastSequenceNumber : null;
-    }
-
-    /**
-     * Returns the sequence number of the last committed event, or <code>null</code> if no events have been committed
-     * before.
-     *
-     * @return the sequence number of the last committed event
-     */
-    protected Long getLastCommittedEventSequenceNumber() {
-        if (eventContainer == null) {
-            return lastEventSequenceNumber;
-        }
-        return eventContainer.getLastCommittedSequenceNumber();
-    }
-
-    /**
-     * {@inheritDoc}
-     */
-    @Override
-    public Long getVersion() {
-        return version;
-    }
-
-    private EventContainer getEventContainer() {
-        if (eventContainer == null) {
-            eventContainer = new EventContainer(getIdentifier());
-            eventContainer.initializeSequenceNumber(lastEventSequenceNumber);
-        }
-        return eventContainer;
-    }
-}
+/*
+ * Copyright (c) 2010-2011. Axon Framework
+ *
+ * Licensed under the Apache License, Version 2.0 (the "License");
+ * you may not use this file except in compliance with the License.
+ * You may obtain a copy of the License at
+ *
+ *     http://www.apache.org/licenses/LICENSE-2.0
+ *
+ * Unless required by applicable law or agreed to in writing, software
+ * distributed under the License is distributed on an "AS IS" BASIS,
+ * WITHOUT WARRANTIES OR CONDITIONS OF ANY KIND, either express or implied.
+ * See the License for the specific language governing permissions and
+ * limitations under the License.
+ */
+
+package org.axonframework.domain;
+
+import java.io.Serializable;
+import javax.persistence.Basic;
+import javax.persistence.MappedSuperclass;
+import javax.persistence.Transient;
+import javax.persistence.Version;
+
+/**
+ * Very basic implementation of the AggregateRoot interface. It provides the mechanism to keep track of uncommitted
+ * events and maintains a version number based on the number of events generated.
+ *
+ * @author Allard Buijze
+ * @since 0.6
+ */
+@MappedSuperclass
+public abstract class AbstractAggregateRoot implements AggregateRoot, Serializable {
+
+    private static final long serialVersionUID = 6330592271927197888L;
+
+    @Transient
+    private volatile EventContainer eventContainer;
+
+    @Transient
+    private boolean deleted = false;
+
+    @Basic(optional = true)
+    private Long lastEventSequenceNumber;
+
+    @SuppressWarnings({"UnusedDeclaration"})
+    @Version
+    private Long version;
+
+    /**
+     * Registers an event to be published when the aggregate is saved, containing the given <code>payload</code> and no
+     * (additional) meta-data.
+     *
+     * @param payload the payload of the event to register
+     * @param <T>     The type of payload
+     * @return The Event holding the given <code>payload</code>
+     */
+    protected <T> DomainEventMessage<T> registerEvent(T payload) {
+        return registerEvent(MetaData.emptyInstance(), payload);
+    }
+
+    /**
+     * Registers an event to be published when the aggregate is saved.
+     *
+     * @param metaData The meta data of the event to register
+     * @param payload  the payload of the event to register
+     * @param <T>      The type of payload
+     * @return The Event holding the given <code>payload</code>
+     */
+    protected <T> DomainEventMessage<T> registerEvent(MetaData metaData, T payload) {
+        return getEventContainer().addEvent(metaData, payload);
+    }
+
+    /**
+     * Marks this aggregate as deleted, instructing a Repository to remove that aggregate at an appropriate time.
+     * <p/>
+     * Note that different Repository implementation may react differently to aggregates marked for deletion.
+     * Typically,
+     * Event Sourced Repositories will ignore the marking and expect deletion to be provided as part of Event
+     * information.
+     */
+    protected void markDeleted() {
+        this.deleted = true;
+    }
+
+    @Override
+    public boolean isDeleted() {
+        return deleted;
+    }
+
+    @Override
+    public void addEventRegistrationCallback(EventRegistrationCallback eventRegistrationCallback) {
+        getEventContainer().addEventRegistrationCallback(eventRegistrationCallback);
+    }
+
+    /**
+     * {@inheritDoc}
+     */
+    @Override
+    public DomainEventStream getUncommittedEvents() {
+        if (eventContainer == null) {
+            return SimpleDomainEventStream.emptyStream();
+        }
+        return eventContainer.getEventStream();
+    }
+
+    /**
+     * {@inheritDoc}
+     */
+    @Override
+    public void commitEvents() {
+        if (eventContainer != null) {
+            lastEventSequenceNumber = eventContainer.getLastSequenceNumber();
+            eventContainer.commit();
+        }
+    }
+
+    /**
+     * {@inheritDoc}
+     */
+    @Override
+    public int getUncommittedEventCount() {
+        return eventContainer != null ? eventContainer.size() : 0;
+    }
+
+    /**
+     * Initialize the event stream using the given sequence number of the last known event. This will cause the new
+     * events to be attached to this aggregate to be assigned a continuous sequence number.
+     *
+     * @param lastSequenceNumber The sequence number of the last event from this aggregate
+     */
+    protected void initializeEventStream(long lastSequenceNumber) {
+        getEventContainer().initializeSequenceNumber(lastSequenceNumber);
+        lastEventSequenceNumber = lastSequenceNumber >= 0 ? lastSequenceNumber : null;
+    }
+
+    /**
+     * Returns the sequence number of the last committed event, or <code>null</code> if no events have been committed
+     * before.
+     *
+     * @return the sequence number of the last committed event
+     */
+    protected Long getLastCommittedEventSequenceNumber() {
+        if (eventContainer == null) {
+            return lastEventSequenceNumber;
+        }
+        return eventContainer.getLastCommittedSequenceNumber();
+    }
+
+    /**
+     * {@inheritDoc}
+     */
+    @Override
+    public Long getVersion() {
+        return version;
+    }
+
+    private EventContainer getEventContainer() {
+        if (eventContainer == null) {
+            eventContainer = new EventContainer(getIdentifier());
+            eventContainer.initializeSequenceNumber(lastEventSequenceNumber);
+        }
+        return eventContainer;
+    }
+}