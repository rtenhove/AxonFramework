/*
 * Copyright (c) 2010-2016. Axon Framework
 *
 * Licensed under the Apache License, Version 2.0 (the "License");
 * you may not use this file except in compliance with the License.
 * You may obtain a copy of the License at
 *
 *     http://www.apache.org/licenses/LICENSE-2.0
 *
 * Unless required by applicable law or agreed to in writing, software
 * distributed under the License is distributed on an "AS IS" BASIS,
 * WITHOUT WARRANTIES OR CONDITIONS OF ANY KIND, either express or implied.
 * See the License for the specific language governing permissions and
 * limitations under the License.
 */

package org.axonframework.common;

import java.lang.annotation.Annotation;
import java.util.Collection;
import java.util.function.Supplier;

/**
 * Utility methods for operations on collections.
 *
 * @author Allard Buijze
 * @since 0.7
 */
public abstract class CollectionUtils {

    private CollectionUtils() {
        // prevent instantiation
    }

    /**
<<<<<<< HEAD
     * Returns a list of objects of <code>expectedType</code> contained in the given <code>collection</code>. Any
     * objects in the collection that are not assignable to the given <code>expectedType</code> are filtered out.
     * <p>
     * The order of the items in the list is the same as the order they were provided by the collection. The given
     * <code>collection</code> remains unchanged by this method.
     * <p>
     * If the given collection is null, en empty list is returned.
     *
     * @param collection   An iterable (e.g. Collection) containing the unfiltered items.
     * @param expectedType The type items in the returned List must be assignable to.
     * @param <T>          The type items in the returned List must be assignable to.
     * @return a list of objects of <code>expectedType</code>. May be empty, but never <code>null</code>.
     */
    public static <T> List<T> filterByType(Iterable<?> collection, Class<T> expectedType) {
        List<T> filtered = new LinkedList<>();
        if (collection != null) {
            for (Object item : collection) {
                if (item != null && expectedType.isInstance(item)) {
                    filtered.add(expectedType.cast(item));
                }
            }
        }
        return filtered;
    }

    /**
=======
>>>>>>> d463efd0
     * Finds an annotation of given <code>annotationType</code> from the given <code>annotations</code>. If
     * <code>annotations</code> contains multiple annotations of the given type, the first one is returned. If none
     * is found, this method returns <code>null</code>.
     *
     * @param annotations    The annotations to search in
     * @param annotationType The type of annotation to search for
     * @param <T>            The type of annotation to search for
     * @return the first annotation found, or <code>null</code> if no such annotation is present
     */
    @SuppressWarnings({"unchecked"})
    @Deprecated
    public static <T> T getAnnotation(Annotation[] annotations, Class<T> annotationType) {
        for (Annotation annotation : annotations) {
            if (annotation.annotationType().equals(annotationType)) {
                return (T) annotation;
            }
        }
        return null;
    }

    /**
     * Returns the first non-null value in the given {@code values}
     *
     * @param value1 The first value to inspect
     * @param value2 The second value to inspect
     * @param <T>    The type of values
     * @return The first non-null value, or {@code null} if all values are {@code null}.
     */
    public static <T> T firstNonNull(T value1, T value2) {
        return value1 == null ? value2 : value1;
    }

    public static <S, T extends Collection<S>> T merge(T collection1, T collection2, Supplier<T> factoryMethod) {
        if (collection1 == null || collection1.isEmpty()) {
            return collection2;
        }
        if (collection2 == null || collection2.isEmpty()) {
            return collection1;
        }
        T combined = factoryMethod.get();
        combined.addAll(collection1);
        combined.addAll(collection2);
        return combined;
    }
}<|MERGE_RESOLUTION|>--- conflicted
+++ resolved
@@ -33,35 +33,6 @@
     }
 
     /**
-<<<<<<< HEAD
-     * Returns a list of objects of <code>expectedType</code> contained in the given <code>collection</code>. Any
-     * objects in the collection that are not assignable to the given <code>expectedType</code> are filtered out.
-     * <p>
-     * The order of the items in the list is the same as the order they were provided by the collection. The given
-     * <code>collection</code> remains unchanged by this method.
-     * <p>
-     * If the given collection is null, en empty list is returned.
-     *
-     * @param collection   An iterable (e.g. Collection) containing the unfiltered items.
-     * @param expectedType The type items in the returned List must be assignable to.
-     * @param <T>          The type items in the returned List must be assignable to.
-     * @return a list of objects of <code>expectedType</code>. May be empty, but never <code>null</code>.
-     */
-    public static <T> List<T> filterByType(Iterable<?> collection, Class<T> expectedType) {
-        List<T> filtered = new LinkedList<>();
-        if (collection != null) {
-            for (Object item : collection) {
-                if (item != null && expectedType.isInstance(item)) {
-                    filtered.add(expectedType.cast(item));
-                }
-            }
-        }
-        return filtered;
-    }
-
-    /**
-=======
->>>>>>> d463efd0
      * Finds an annotation of given <code>annotationType</code> from the given <code>annotations</code>. If
      * <code>annotations</code> contains multiple annotations of the given type, the first one is returned. If none
      * is found, this method returns <code>null</code>.
