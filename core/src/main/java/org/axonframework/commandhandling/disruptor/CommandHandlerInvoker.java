--- conflicted
+++ resolved
@@ -220,17 +220,12 @@
             }
             if (aggregateRoot == null) {
                 Object cachedItem = cache.get(aggregateIdentifier);
-<<<<<<< HEAD
-                if (cachedItem != null && AggregateCacheEntry.class.isInstance(cachedItem)) {
+                if (AggregateCacheEntry.class.isInstance(cachedItem)) {
                     EventSourcedAggregate<T> cachedAggregate = ((AggregateCacheEntry<T>) cachedItem).recreateAggregate(
                             model,
                             eventStore,
                             repositoryProvider,
                             snapshotTriggerDefinition);
-=======
-                if (AggregateCacheEntry.class.isInstance(cachedItem)) {
-                    EventSourcedAggregate<T> cachedAggregate = ((AggregateCacheEntry<T>) cachedItem).recreateAggregate(model, eventStore, snapshotTriggerDefinition);
->>>>>>> 7154162b
                     aggregateRoot = cachedAggregate.invoke(r -> {
                         if (aggregateFactory.getAggregateType().isInstance(r)) {
                             return cachedAggregate;
