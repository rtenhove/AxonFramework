/*
 * Copyright (c) 2010-2017. Axon Framework
 * Licensed under the Apache License, Version 2.0 (the "License");
 * you may not use this file except in compliance with the License.
 * You may obtain a copy of the License at
 *
 *     http://www.apache.org/licenses/LICENSE-2.0
 *
 * Unless required by applicable law or agreed to in writing, software
 * distributed under the License is distributed on an "AS IS" BASIS,
 * WITHOUT WARRANTIES OR CONDITIONS OF ANY KIND, either express or implied.
 * See the License for the specific language governing permissions and
 * limitations under the License.
 */

package org.axonframework.springcloud.commandhandling;

import org.axonframework.commandhandling.CommandMessage;
import org.axonframework.commandhandling.distributed.CommandRouter;
import org.axonframework.commandhandling.distributed.ConsistentHash;
import org.axonframework.commandhandling.distributed.Member;
import org.axonframework.commandhandling.distributed.RoutingStrategy;
import org.axonframework.commandhandling.distributed.SimpleMember;
import org.axonframework.serialization.SerializedObject;
import org.axonframework.serialization.Serializer;
import org.axonframework.serialization.SimpleSerializedObject;
import org.axonframework.serialization.xml.XStreamSerializer;
import org.slf4j.Logger;
import org.slf4j.LoggerFactory;
import org.springframework.cloud.client.ServiceInstance;
import org.springframework.cloud.client.discovery.DiscoveryClient;
import org.springframework.cloud.client.discovery.event.HeartbeatEvent;
import org.springframework.context.event.EventListener;

import java.net.URI;
import java.util.Collection;
import java.util.HashSet;
import java.util.Map;
import java.util.Optional;
import java.util.Set;
import java.util.concurrent.atomic.AtomicReference;
import java.util.function.Predicate;

/**
 * A {@link org.axonframework.commandhandling.distributed.CommandRouter} implementation which uses Spring Cloud's {@link
 * org.springframework.cloud.client.discovery.DiscoveryClient}s to discover and notify other nodes for routing
 * Commands.
 *
 * @author Steven van Beelen
 */
public class SpringCloudCommandRouter implements CommandRouter {

    private static final Logger logger = LoggerFactory.getLogger(SpringCloudCommandRouter.class);

    private static final String LOAD_FACTOR = "loadFactor";
    private static final String SERIALIZED_COMMAND_FILTER = "serializedCommandFilter";
    private static final String SERIALIZED_COMMAND_FILTER_CLASS_NAME = "serializedCommandFilterClassName";

    private final DiscoveryClient discoveryClient;
    private final RoutingStrategy routingStrategy;
    protected final XStreamSerializer serializer = new XStreamSerializer();
    private final Predicate<ServiceInstance> serviceInstanceFilter;
    private final AtomicReference<ConsistentHash> atomicConsistentHash = new AtomicReference<>(new ConsistentHash());
    private final Set<ServiceInstance> blackListedServiceInstances = new HashSet<>();

    /**
     * Initialize a {@link org.axonframework.commandhandling.distributed.CommandRouter} with the given {@link
     * org.springframework.cloud.client.discovery.DiscoveryClient} to update its own membership as a {@code
     * CommandRouter} and to create its own awareness of available nodes to send commands to in a {@link
     * org.axonframework.commandhandling.distributed.ConsistentHash}.
     * The {@code routingStrategy} is used to define the key based on which Command Messages are routed to their
     * respective handler nodes.
     * The {@code serializer} is used to serialize this node its set of Commands it can handle to be added as meta data
     * to this {@link org.springframework.cloud.client.ServiceInstance}.
     * Uses a default {@code Predicate<ServiceInstance>} filter function to remove any
     * {@link org.springframework.cloud.client.ServiceInstance} which miss message routing information key-value pairs
     * in their metadata. This is thus the
     * {@link #serviceInstanceMetadataContainsMessageRoutingInformation(ServiceInstance serviceInstance)} function.
     *
     * @param discoveryClient The {@code DiscoveryClient} used to discovery and notify other nodes
     * @param routingStrategy The strategy for routing Commands to a Node
     * @param serializer      The serializer used to serialize this node its set of Commands it can handle
     * @deprecated {@code serializer} is no longer customizable
     */
    @Deprecated
    public SpringCloudCommandRouter(DiscoveryClient discoveryClient, RoutingStrategy routingStrategy,
                                    Serializer serializer) {
        this(discoveryClient, routingStrategy);
    }

    /**
     * Initialize a {@link org.axonframework.commandhandling.distributed.CommandRouter} with the given {@link
     * org.springframework.cloud.client.discovery.DiscoveryClient} to update its own membership as a {@code
     * CommandRouter} and to create its own awareness of available nodes to send commands to in a {@link
     * org.axonframework.commandhandling.distributed.ConsistentHash}.
     * The {@code routingStrategy} is used to define the key based on which Command Messages are routed to their
     * respective handler nodes.
     * Uses a default {@code Predicate<ServiceInstance>} filter function to remove any
     * {@link org.springframework.cloud.client.ServiceInstance} which miss message routing information key-value pairs
     * in their metadata. This is thus the
     * {@link #serviceInstanceMetadataContainsMessageRoutingInformation(ServiceInstance serviceInstance)} function.
     *
     * @param discoveryClient The {@code DiscoveryClient} used to discovery and notify other nodes
     * @param routingStrategy The strategy for routing Commands to a Node
     */
    public SpringCloudCommandRouter(DiscoveryClient discoveryClient, RoutingStrategy routingStrategy) {
        this(discoveryClient,
             routingStrategy,
             SpringCloudCommandRouter::serviceInstanceMetadataContainsMessageRoutingInformation);
    }

    /**
     * Initialize a {@link org.axonframework.commandhandling.distributed.CommandRouter} with the given {@link
     * org.springframework.cloud.client.discovery.DiscoveryClient} to update its own membership as a {@code
     * CommandRouter} and to create its own awareness of available nodes to send commands to in a {@link
     * org.axonframework.commandhandling.distributed.ConsistentHash}.
     * The {@code routingStrategy} is used to define the key based on which Command Messages are routed to their
     * respective handler nodes.
     * A {@code Predicate<ServiceInstance>} to filter a {@link org.springframework.cloud.client.ServiceInstance} from
     * the membership update loop.
     *
     * @param discoveryClient       The {@code DiscoveryClient} used to discovery and notify other nodes
     * @param routingStrategy       The strategy for routing Commands to a Node
     * @param serviceInstanceFilter The {@code Predicate<ServiceInstance>} used to filter {@link
     *                              org.springframework.cloud.client.ServiceInstance} from the update membership loop.
     */
    public SpringCloudCommandRouter(DiscoveryClient discoveryClient,
                                    RoutingStrategy routingStrategy,
                                    Predicate<ServiceInstance> serviceInstanceFilter) {
        this.discoveryClient = discoveryClient;
        this.routingStrategy = routingStrategy;
        this.serviceInstanceFilter = serviceInstanceFilter;
    }

    @Override
    public Optional<Member> findDestination(CommandMessage<?> commandMessage) {
        return atomicConsistentHash.get().getMember(routingStrategy.getRoutingKey(commandMessage), commandMessage);
    }

    @Override
    public void updateMembership(int loadFactor, Predicate<? super CommandMessage<?>> commandFilter) {
        ServiceInstance localServiceInstance = this.discoveryClient.getLocalServiceInstance();
        Map<String, String> localServiceInstanceMetadata = localServiceInstance.getMetadata();
        localServiceInstanceMetadata.put(LOAD_FACTOR, Integer.toString(loadFactor));
        SerializedObject<String> serializedCommandFilter = serializer.serialize(commandFilter, String.class);
        localServiceInstanceMetadata.put(SERIALIZED_COMMAND_FILTER, serializedCommandFilter.getData());
        localServiceInstanceMetadata.put(
                SERIALIZED_COMMAND_FILTER_CLASS_NAME, serializedCommandFilter.getType().getName()
        );

        updateMembershipForServiceInstance(localServiceInstance, atomicConsistentHash);
    }

    @EventListener
    @SuppressWarnings("UnusedParameters")
    public void updateMemberships(HeartbeatEvent event) {
        AtomicReference<ConsistentHash> updatedConsistentHash = new AtomicReference<>(new ConsistentHash());

        discoveryClient.getServices().stream()
                       .map(discoveryClient::getInstances)
                       .flatMap(Collection::stream)
                       .filter(serviceInstanceFilter)
                       .filter(this::ifNotBlackListed)
                       .forEach(serviceInstance -> updateMembershipForServiceInstance(serviceInstance,
                                                                                      updatedConsistentHash));

        atomicConsistentHash.set(updatedConsistentHash.get());
    }

    private boolean ifNotBlackListed(ServiceInstance serviceInstance) {
        return !blackListedServiceInstances.contains(serviceInstance);
    }

    private void updateMembershipForServiceInstance(ServiceInstance serviceInstance,
                                                    AtomicReference<ConsistentHash> atomicConsistentHash) {
        SimpleMember<URI> simpleMember = buildSimpleMember(serviceInstance);

        Optional<MessageRoutingInformation> optionalMessageRoutingInfo = getMessageRoutingInformation(serviceInstance);

        if (optionalMessageRoutingInfo.isPresent()) {
            MessageRoutingInformation messageRoutingInfo = optionalMessageRoutingInfo.get();
            atomicConsistentHash.updateAndGet(
                    consistentHash -> consistentHash.with(simpleMember,
                                                          messageRoutingInfo.getLoadFactor(),
                                                          messageRoutingInfo.getCommandFilter(serializer))
            );
        } else {
            logger.info(
                    "Black listed ServiceInstance [{}] under host [{}] and port [{}] since we could not retrieve the "
                            + "required Message Routing Information from it.",
                    serviceInstance.getServiceId(), serviceInstance.getHost(), serviceInstance.getPort()
            );
            blackListedServiceInstances.add(serviceInstance);
        }
    }

    /**
     * Instantiate a {@link SimpleMember} of type {@link java.net.URI} based on the provided {@code serviceInstance}.
     * This SimpleMember is later used to send, for example, Command messages to.
     *
     * @param serviceInstance A {@link org.springframework.cloud.client.ServiceInstance} to build a {@link SimpleMember}
     *                        for.
     * @return A {@link SimpleMember} based on the contents of the provided {@code serviceInstance}.
     */
    protected SimpleMember<URI> buildSimpleMember(ServiceInstance serviceInstance) {
        URI serviceUri = serviceInstance.getUri();
        String serviceId = serviceInstance.getServiceId();

        ServiceInstance localServiceInstance = discoveryClient.getLocalServiceInstance();
        URI localServiceUri = localServiceInstance.getUri();
        boolean local = localServiceUri.equals(serviceUri);

<<<<<<< HEAD
        return new SimpleMember<>(
                serviceId.toUpperCase() + "[" + serviceInstance.getUri() + "]",
                serviceInstance.getUri(),
                local,
                member -> atomicConsistentHash.updateAndGet(consistentHash -> consistentHash.without(member))
        );
    }
=======
        serviceInstances.forEach(serviceInstance -> {
            URI serviceUri = serviceInstance.getUri();
            String serviceId = serviceInstance.getServiceId();
            boolean local = localServiceUri.equals(serviceUri);

            SimpleMember<URI> simpleMember = new SimpleMember<>(
                    serviceId.toUpperCase() + "[" + serviceUri + "]",
                    serviceUri,
                    local,
                    member -> atomicConsistentHash.updateAndGet(consistentHash -> consistentHash.without(member))
            );

            Map<String, String> serviceInstanceMetadata = serviceInstance.getMetadata();
>>>>>>> 1e0ce3bc

    /**
     * Retrieve the {@link MessageRoutingInformation} of the provided {@code serviceInstance}. If the
     * MessageRoutingInformation could not be found, an {@code Optional.empty()} will be returned. Otherwise the
     * MessageRoutingInformation will be contained in the Optional.
     *
     * @param serviceInstance A {@link org.springframework.cloud.client.ServiceInstance} to retrieve {@link
     *                        MessageRoutingInformation} from.
     * @return an {@link Optional} of type {@link MessageRoutingInformation}, containing the corresponding
     * MessageRoutingInformation for the given {@code serviceInstance} if it could be retrieved.
     */
    protected Optional<MessageRoutingInformation> getMessageRoutingInformation(ServiceInstance serviceInstance) {
        if (!serviceInstanceMetadataContainsMessageRoutingInformation(serviceInstance)) {
            return Optional.empty();
        }

        Map<String, String> serviceInstanceMetadata = serviceInstance.getMetadata();

        int loadFactor = Integer.parseInt(serviceInstanceMetadata.get(LOAD_FACTOR));
        SimpleSerializedObject<String> serializedCommandFilter = new SimpleSerializedObject<>(
                serviceInstanceMetadata.get(SERIALIZED_COMMAND_FILTER), String.class,
                serviceInstanceMetadata.get(SERIALIZED_COMMAND_FILTER_CLASS_NAME), null
        );
        return Optional.of(new MessageRoutingInformation(loadFactor, serializedCommandFilter));
    }

    /**
     * Boolean check if the metadata {@link java.util.Map} of the given
     * {@link org.springframework.cloud.client.ServiceInstance} contains any of the expected message routing info keys.
     *
     * @param serviceInstance The {@link org.springframework.cloud.client.ServiceInstance} to check its metadata keys
     *                        from
     * @return true if the given {@code serviceInstance} contains all expected message routing info keys; false if one
     * of the expected message routing info keys is missing.
     */
    public static boolean serviceInstanceMetadataContainsMessageRoutingInformation(ServiceInstance serviceInstance) {
        Map<String, String> serviceInstanceMetadata = serviceInstance.getMetadata();
        return serviceInstanceMetadata.containsKey(LOAD_FACTOR) &&
                serviceInstanceMetadata.containsKey(SERIALIZED_COMMAND_FILTER) &&
                serviceInstanceMetadata.containsKey(SERIALIZED_COMMAND_FILTER_CLASS_NAME);
    }
}<|MERGE_RESOLUTION|>--- conflicted
+++ resolved
@@ -210,29 +210,12 @@
         URI localServiceUri = localServiceInstance.getUri();
         boolean local = localServiceUri.equals(serviceUri);
 
-<<<<<<< HEAD
-        return new SimpleMember<>(
-                serviceId.toUpperCase() + "[" + serviceInstance.getUri() + "]",
-                serviceInstance.getUri(),
-                local,
-                member -> atomicConsistentHash.updateAndGet(consistentHash -> consistentHash.without(member))
-        );
-    }
-=======
-        serviceInstances.forEach(serviceInstance -> {
-            URI serviceUri = serviceInstance.getUri();
-            String serviceId = serviceInstance.getServiceId();
-            boolean local = localServiceUri.equals(serviceUri);
-
-            SimpleMember<URI> simpleMember = new SimpleMember<>(
+            return new SimpleMember<>(
                     serviceId.toUpperCase() + "[" + serviceUri + "]",
                     serviceUri,
                     local,
                     member -> atomicConsistentHash.updateAndGet(consistentHash -> consistentHash.without(member))
-            );
-
-            Map<String, String> serviceInstanceMetadata = serviceInstance.getMetadata();
->>>>>>> 1e0ce3bc
+            );}
 
     /**
      * Retrieve the {@link MessageRoutingInformation} of the provided {@code serviceInstance}. If the
