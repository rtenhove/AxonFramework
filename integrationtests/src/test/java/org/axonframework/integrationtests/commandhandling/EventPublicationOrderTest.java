/*
 * Copyright (c) 2010-2011. Axon Framework
 *
 * Licensed under the Apache License, Version 2.0 (the "License");
 * you may not use this file except in compliance with the License.
 * You may obtain a copy of the License at
 *
 *     http://www.apache.org/licenses/LICENSE-2.0
 *
 * Unless required by applicable law or agreed to in writing, software
 * distributed under the License is distributed on an "AS IS" BASIS,
 * WITHOUT WARRANTIES OR CONDITIONS OF ANY KIND, either express or implied.
 * See the License for the specific language governing permissions and
 * limitations under the License.
 */

package org.axonframework.integrationtests.commandhandling;

import org.axonframework.commandhandling.CommandBus;
import org.axonframework.commandhandling.SimpleCommandBus;
import org.axonframework.commandhandling.annotation.AnnotationCommandHandlerAdapter;
import org.axonframework.domain.DomainEventMessage;
import org.axonframework.domain.EventMessage;
import org.axonframework.domain.GenericDomainEventMessage;
import org.axonframework.domain.SimpleDomainEventStream;
import org.axonframework.eventhandling.EventBus;
import org.axonframework.eventhandling.SimpleEventBus;
import org.axonframework.eventsourcing.EventSourcingRepository;
import org.axonframework.eventstore.EventStore;
import org.hamcrest.BaseMatcher;
import org.hamcrest.Description;
import org.junit.*;
import org.mockito.*;
import org.mockito.invocation.*;
import org.mockito.stubbing.*;

<<<<<<< HEAD
import java.util.UUID;

import static org.axonframework.commandhandling.annotation.GenericCommandMessage.asCommandMessage;
=======
import static org.axonframework.commandhandling.GenericCommandMessage.asCommandMessage;
>>>>>>> f3a7c364
import static org.mockito.Mockito.*;

/**
 * @author Allard Buijze
 */
public class EventPublicationOrderTest {

    private CommandBus commandBus;
    private EventBus eventBus;
    private EventSourcingRepository<StubAggregate> repository;
    private EventStore eventStore;

    @Before
    public void setUp() {
        this.commandBus = new SimpleCommandBus();
        this.eventBus = spy(new SimpleEventBus());
        this.repository = new EventSourcingRepository<StubAggregate>(StubAggregate.class);
        repository.setEventBus(eventBus);
        eventStore = mock(EventStore.class);
        repository.setEventStore(eventStore);
        StubAggregateCommandHandler target = new StubAggregateCommandHandler();
        target.setRepository(repository);
        target.setEventBus(eventBus);
        AnnotationCommandHandlerAdapter.subscribe(target, commandBus);
    }

    @Test
    public void testPublicationOrderIsMaintained_AggregateAdded() {
        UUID aggregateId = UUID.randomUUID();
        when(eventStore.readEvents("StubAggregate", aggregateId))
                .thenReturn(new SimpleDomainEventStream(new GenericDomainEventMessage<Object>(aggregateId,
                                                                                              0,
                                                                                              new Object())));
        doAnswer(new Answer<Object>() {
            @Override
            public Object answer(InvocationOnMock invocation) throws Throwable {
                System.out.println("Published event: " + invocation.getArguments()[0].toString());
                return Void.class;
            }
        }).when(eventBus).publish(isA(EventMessage.class));
        commandBus.dispatch(asCommandMessage(new UpdateStubAggregateWithExtraEventCommand(aggregateId)));
        InOrder inOrder = inOrder(eventBus);
        inOrder.verify(eventBus).publish(isA(DomainEventMessage.class));
        inOrder.verify(eventBus).publish(argThat(new NotADomainEventMatcher()));
        inOrder.verify(eventBus).publish(isA(DomainEventMessage.class));
    }

    private static class NotADomainEventMatcher extends BaseMatcher<EventMessage> {
        @Override
        public boolean matches(Object o) {
            return !(o instanceof DomainEventMessage);
        }

        @Override
        public void describeTo(Description description) {
            description.appendText("Not a DomainEventMessage");
        }
    }
}
<|MERGE_RESOLUTION|>--- conflicted
+++ resolved
@@ -1,102 +1,98 @@
-/*
- * Copyright (c) 2010-2011. Axon Framework
- *
- * Licensed under the Apache License, Version 2.0 (the "License");
- * you may not use this file except in compliance with the License.
- * You may obtain a copy of the License at
- *
- *     http://www.apache.org/licenses/LICENSE-2.0
- *
- * Unless required by applicable law or agreed to in writing, software
- * distributed under the License is distributed on an "AS IS" BASIS,
- * WITHOUT WARRANTIES OR CONDITIONS OF ANY KIND, either express or implied.
- * See the License for the specific language governing permissions and
- * limitations under the License.
- */
-
-package org.axonframework.integrationtests.commandhandling;
-
-import org.axonframework.commandhandling.CommandBus;
-import org.axonframework.commandhandling.SimpleCommandBus;
-import org.axonframework.commandhandling.annotation.AnnotationCommandHandlerAdapter;
-import org.axonframework.domain.DomainEventMessage;
-import org.axonframework.domain.EventMessage;
-import org.axonframework.domain.GenericDomainEventMessage;
-import org.axonframework.domain.SimpleDomainEventStream;
-import org.axonframework.eventhandling.EventBus;
-import org.axonframework.eventhandling.SimpleEventBus;
-import org.axonframework.eventsourcing.EventSourcingRepository;
-import org.axonframework.eventstore.EventStore;
-import org.hamcrest.BaseMatcher;
-import org.hamcrest.Description;
-import org.junit.*;
-import org.mockito.*;
-import org.mockito.invocation.*;
-import org.mockito.stubbing.*;
-
-<<<<<<< HEAD
-import java.util.UUID;
-
-import static org.axonframework.commandhandling.annotation.GenericCommandMessage.asCommandMessage;
-=======
-import static org.axonframework.commandhandling.GenericCommandMessage.asCommandMessage;
->>>>>>> f3a7c364
-import static org.mockito.Mockito.*;
-
-/**
- * @author Allard Buijze
- */
-public class EventPublicationOrderTest {
-
-    private CommandBus commandBus;
-    private EventBus eventBus;
-    private EventSourcingRepository<StubAggregate> repository;
-    private EventStore eventStore;
-
-    @Before
-    public void setUp() {
-        this.commandBus = new SimpleCommandBus();
-        this.eventBus = spy(new SimpleEventBus());
-        this.repository = new EventSourcingRepository<StubAggregate>(StubAggregate.class);
-        repository.setEventBus(eventBus);
-        eventStore = mock(EventStore.class);
-        repository.setEventStore(eventStore);
-        StubAggregateCommandHandler target = new StubAggregateCommandHandler();
-        target.setRepository(repository);
-        target.setEventBus(eventBus);
-        AnnotationCommandHandlerAdapter.subscribe(target, commandBus);
-    }
-
-    @Test
-    public void testPublicationOrderIsMaintained_AggregateAdded() {
-        UUID aggregateId = UUID.randomUUID();
-        when(eventStore.readEvents("StubAggregate", aggregateId))
-                .thenReturn(new SimpleDomainEventStream(new GenericDomainEventMessage<Object>(aggregateId,
-                                                                                              0,
-                                                                                              new Object())));
-        doAnswer(new Answer<Object>() {
-            @Override
-            public Object answer(InvocationOnMock invocation) throws Throwable {
-                System.out.println("Published event: " + invocation.getArguments()[0].toString());
-                return Void.class;
-            }
-        }).when(eventBus).publish(isA(EventMessage.class));
-        commandBus.dispatch(asCommandMessage(new UpdateStubAggregateWithExtraEventCommand(aggregateId)));
-        InOrder inOrder = inOrder(eventBus);
-        inOrder.verify(eventBus).publish(isA(DomainEventMessage.class));
-        inOrder.verify(eventBus).publish(argThat(new NotADomainEventMatcher()));
-        inOrder.verify(eventBus).publish(isA(DomainEventMessage.class));
-    }
-
-    private static class NotADomainEventMatcher extends BaseMatcher<EventMessage> {
-        @Override
-        public boolean matches(Object o) {
-            return !(o instanceof DomainEventMessage);
-        }
-
-        @Override
-        public void describeTo(Description description) {
-            description.appendText("Not a DomainEventMessage");
-        }
-    }
-}
+/*
+ * Copyright (c) 2010-2011. Axon Framework
+ *
+ * Licensed under the Apache License, Version 2.0 (the "License");
+ * you may not use this file except in compliance with the License.
+ * You may obtain a copy of the License at
+ *
+ *     http://www.apache.org/licenses/LICENSE-2.0
+ *
+ * Unless required by applicable law or agreed to in writing, software
+ * distributed under the License is distributed on an "AS IS" BASIS,
+ * WITHOUT WARRANTIES OR CONDITIONS OF ANY KIND, either express or implied.
+ * See the License for the specific language governing permissions and
+ * limitations under the License.
+ */
+
+package org.axonframework.integrationtests.commandhandling;
+
+import org.axonframework.commandhandling.CommandBus;
+import org.axonframework.commandhandling.SimpleCommandBus;
+import org.axonframework.commandhandling.annotation.AnnotationCommandHandlerAdapter;
+import org.axonframework.domain.DomainEventMessage;
+import org.axonframework.domain.EventMessage;
+import org.axonframework.domain.GenericDomainEventMessage;
+import org.axonframework.domain.SimpleDomainEventStream;
+import org.axonframework.eventhandling.EventBus;
+import org.axonframework.eventhandling.SimpleEventBus;
+import org.axonframework.eventsourcing.EventSourcingRepository;
+import org.axonframework.eventstore.EventStore;
+import org.hamcrest.BaseMatcher;
+import org.hamcrest.Description;
+import org.junit.*;
+import org.mockito.*;
+import org.mockito.invocation.*;
+import org.mockito.stubbing.*;
+
+import java.util.UUID;
+
+import static org.axonframework.commandhandling.GenericCommandMessage.asCommandMessage;
+import static org.mockito.Mockito.*;
+
+/**
+ * @author Allard Buijze
+ */
+public class EventPublicationOrderTest {
+
+    private CommandBus commandBus;
+    private EventBus eventBus;
+    private EventSourcingRepository<StubAggregate> repository;
+    private EventStore eventStore;
+
+    @Before
+    public void setUp() {
+        this.commandBus = new SimpleCommandBus();
+        this.eventBus = spy(new SimpleEventBus());
+        this.repository = new EventSourcingRepository<StubAggregate>(StubAggregate.class);
+        repository.setEventBus(eventBus);
+        eventStore = mock(EventStore.class);
+        repository.setEventStore(eventStore);
+        StubAggregateCommandHandler target = new StubAggregateCommandHandler();
+        target.setRepository(repository);
+        target.setEventBus(eventBus);
+        AnnotationCommandHandlerAdapter.subscribe(target, commandBus);
+    }
+
+    @Test
+    public void testPublicationOrderIsMaintained_AggregateAdded() {
+        UUID aggregateId = UUID.randomUUID();
+        when(eventStore.readEvents("StubAggregate", aggregateId))
+                .thenReturn(new SimpleDomainEventStream(new GenericDomainEventMessage<Object>(aggregateId,
+                                                                                              0,
+                                                                                              new Object())));
+        doAnswer(new Answer<Object>() {
+            @Override
+            public Object answer(InvocationOnMock invocation) throws Throwable {
+                System.out.println("Published event: " + invocation.getArguments()[0].toString());
+                return Void.class;
+            }
+        }).when(eventBus).publish(isA(EventMessage.class));
+        commandBus.dispatch(asCommandMessage(new UpdateStubAggregateWithExtraEventCommand(aggregateId)));
+        InOrder inOrder = inOrder(eventBus);
+        inOrder.verify(eventBus).publish(isA(DomainEventMessage.class));
+        inOrder.verify(eventBus).publish(argThat(new NotADomainEventMatcher()));
+        inOrder.verify(eventBus).publish(isA(DomainEventMessage.class));
+    }
+
+    private static class NotADomainEventMatcher extends BaseMatcher<EventMessage> {
+        @Override
+        public boolean matches(Object o) {
+            return !(o instanceof DomainEventMessage);
+        }
+
+        @Override
+        public void describeTo(Description description) {
+            description.appendText("Not a DomainEventMessage");
+        }
+    }
+}