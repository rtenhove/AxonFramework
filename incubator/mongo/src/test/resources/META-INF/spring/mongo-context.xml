--- conflicted
+++ resolved
@@ -31,35 +31,20 @@
         <constructor-arg ref="eventStoreCollections"/>
     </bean>
 
-    <bean id="eventStoreCollections" class="org.axonframework.eventstore.mongo.DefaultEventStoreCollections">
+    <bean id="eventStoreCollections" class="org.axonframework.eventstore.mongo.DefaultEventStoreCollections" lazy-init="true">
         <constructor-arg ref="mongoDb"/>
     </bean>
 
     <!-- Axon saga's -->
-<<<<<<< HEAD
-    <bean id="mongoSagaRepository" class="org.axonframework.saga.repository.mongo.MongoSagaRepository">
+    <bean id="mongoSagaRepository" class="org.axonframework.saga.repository.mongo.MongoSagaRepository" lazy-init="true">
         <constructor-arg ref="sagaStoreCollections"/>
     </bean>
 
-    <bean id="sagaStoreCollections" class="org.axonframework.saga.repository.mongo.DefaultSagaStoreCollections">
-=======
-    <bean id="mongoSagaRepository" class="org.axonframework.saga.repository.mongo.MongoSagaRepository" lazy-init="true">
-        <constructor-arg ref="sagaMongoTemplate"/>
-    </bean>
-
-    <bean id="sagaMongoTemplate" class="org.axonframework.saga.repository.mongo.DefaultMongoTemplate" lazy-init="true">
->>>>>>> acea8865
+    <bean id="sagaStoreCollections" class="org.axonframework.saga.repository.mongo.DefaultSagaStoreCollections" lazy-init="true">
         <constructor-arg ref="mongoDb"/>
     </bean>
 
     <!-- Infrastructure Mongo -->
-<<<<<<< HEAD
-=======
-    <bean id="mongoTemplate" class="org.axonframework.eventstore.mongo.DefaultMongoTemplate" lazy-init="true">
-        <constructor-arg ref="mongoDb"/>
-    </bean>
-
->>>>>>> acea8865
     <bean id="mongoDb" class="com.mongodb.Mongo" factory-bean="mongoFactoryBean" factory-method="createMongoInstance"
           lazy-init="true"/>
 
