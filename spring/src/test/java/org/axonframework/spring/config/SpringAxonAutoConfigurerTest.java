--- conflicted
+++ resolved
@@ -336,28 +336,6 @@
             return mock(CommandTargetResolver.class);
         }
 
-        @Bean
-        public SagaConfiguration mySagaConfiguration(
-                @Qualifier("customSagaStore") SagaStore<? super MySaga> customSagaStore) {
-            return SagaConfiguration.subscribingSagaManager(MySaga.class)
-                                    .configureSagaStore(c -> customSagaStore);
-        }
-
-        @Bean
-        public HandlerDefinition myHandlerDefinition1() {
-            return new MyHandlerDefinition();
-        }
-
-        @Bean
-        public HandlerDefinition myHandlerDefinition2() {
-            return new MyHandlerDefinition();
-        }
-
-        @Bean
-        public HandlerEnhancerDefinition myHandlerEnhancerDefinition() {
-            return new MyHandlerEnhancerDefinition();
-        }
-
         @Aggregate
         public static class MyAggregate {
 
@@ -535,7 +513,6 @@
             }
         }
 
-<<<<<<< HEAD
         @Bean
         public SagaConfiguration mySagaConfiguration(
                 @Qualifier("customSagaStore") SagaStore<? super MySaga> customSagaStore) {
@@ -559,8 +536,6 @@
             return new MyHandlerEnhancerDefinition();
         }
 
-=======
->>>>>>> 2964879d
         @Component
         public static class HandlerDefinitionWithInjectedResource implements HandlerDefinition {
 
