--- conflicted
+++ resolved
@@ -101,26 +101,6 @@
             return AsynchronousCommandBus.builder().build();
         }
 
-<<<<<<< HEAD
-        @Autowired
-        public void configure(EventHandlingConfiguration ehConfig, EventProcessingConfiguration epConfig) {
-            ehConfig.byDefaultAssignTo("test");
-            epConfig.registerEventProcessor("test", (name, c, eh) -> {
-                SubscribingEventProcessor processor = SubscribingEventProcessor.builder()
-                                                                               .name(name)
-                                                                               .eventHandlerInvoker(eh)
-                                                                               .messageSource(c.eventBus())
-                                                                               .build();
-                processor.registerHandlerInterceptor((unitOfWork, interceptorChain) -> {
-                    unitOfWork.transformMessage(m -> m.andMetaData(singletonMap("key", "value")));
-                    return interceptorChain.proceed();
-                });
-                return processor;
-            });
-        }
-
-=======
->>>>>>> 2611fa2d
         @Bean
         public CommandBus simpleCommandBus() {
             return SimpleCommandBus.builder().build();
